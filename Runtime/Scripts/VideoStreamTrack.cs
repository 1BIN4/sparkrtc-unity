using System;
using System.Collections.Concurrent;
using System.ComponentModel;
using System.Runtime.InteropServices;
using UnityEngine;
using UnityEngine.Experimental.Rendering;

namespace Unity.WebRTC
{
    /// <summary>
    ///     Delegate to be called when the first frame of the video is received.
    /// </summary>
    /// <remarks>
    ///     `OnVideoReceived` delegate is called when the first frame of the video is received.
    /// </remarks>
    /// <param name="renderer">`Texture` object where the video stream is rendered.</param>
    /// <example>
    ///     <code lang="cs"><![CDATA[
    ///         [SerializeField]
    ///         RawImage receivedImage;
    ///
    ///         videoStreamTrack.OnVideoReceived += (texture) =>
    ///         {
    ///             receivedImage.texture = texture;
    ///         }
    ///     ]]></code>
    /// </example>
    /// <seealso cref="RTCPeerConnection" />
    public delegate void OnVideoReceived(Texture renderer);

    /// <summary>
<<<<<<< HEAD
    ///     Delegate to be called to copy texture.
=======
    ///
>>>>>>> 9140e6de
    /// </summary>
    /// <remarks>
    ///     `CopyTexture` delegate is called to copy texture when the texture is updated.
    /// </remarks>
    /// <param name="source">Source `Texture` object.</param>
    /// <param name="dest">Destination `Texture` object.</param>
    /// <example>
    ///     <code lang="cs"><![CDATA[
    ///         VideoStreamTrack videoStreamTrack = new VideoStreamTrack(texture, CopyTextureHelper.VerticalFlipCopy);
    ///     ]]>
    /// </example>
    /// <seealso cref="VideoStreamTrack(Texture, CopyTexture)" />
    public delegate void CopyTexture(Texture source, RenderTexture dest);

    /// <summary>
    ///     Represents a single video track within a stream
    /// </summary>
    /// <remarks>
    ///     `VideoStreamTrack` is a `MediaStreamTrack` that represents a single video track within a stream.
    /// </remarks>
    /// <example>
    ///     <code lang="cs"><![CDATA[
    ///         VideoStreamTrack videoStreamTrack = new VideoStreamTrack(texture);
    ///     ]]></code>
    /// </example>
    /// <seealso cref="MediaStreamTrack" />
    /// <seealso cref="WebRTC" />
    public class VideoStreamTrack : MediaStreamTrack
    {
        /// <summary>
        ///     If the value is set to true, the received video is flipped vertically.
        /// </summary>
        /// <remarks>
        ///     Change this property before starting to receive video.
        /// </remarks>
        public static bool NeedReceivedVideoFlipVertically { get; set; } = true;

        internal static ConcurrentDictionary<IntPtr, WeakReference<VideoStreamTrack>> s_tracks =
            new ConcurrentDictionary<IntPtr, WeakReference<VideoStreamTrack>>();

        internal enum VideoStreamTrackAction
        {
            Ignore = 0,
            Decode = 1,
            Encode = 2
        }

        [StructLayout(LayoutKind.Sequential)]
        internal struct VideoStreamTrackData
        {
            public VideoStreamTrackAction action;
            public IntPtr ptrTexture;
            public IntPtr ptrSource;
            public int width;
            public int height;
            public GraphicsFormat format;
        }

        internal VideoTrackSource m_source;

        UnityVideoRenderer m_renderer;
        VideoStreamTrackData m_data;
        IntPtr m_dataptr = IntPtr.Zero;

        private static RenderTexture CreateRenderTexture(int width, int height)
        {
            var format = WebRTC.GetSupportedGraphicsFormat(SystemInfo.graphicsDeviceType);
            var tex = new RenderTexture(width, height, 0, format);
            tex.Create();
            return tex;
        }

        /// <summary>
        ///     When the track is configured to receive a video stream, represents the `Texture` object where the video stream is rendered.
        ///     When the track is configured to send a video stream, represents the destination `Texture` object to send.
        /// </summary>
        public Texture Texture
        {
            get
            {
                if (m_renderer != null)
                    return m_renderer.Texture;
                return m_source.destTexture_;
            }
        }

        /// <summary>
        ///     When the track is configured to receive a video stream, represents the pointer to the `Texture` object where the video stream is rendered.
        ///     When the track is configured to send a video stream, represents the pointer to the destination `Texture` object to send.
        /// </summary>
        public IntPtr TexturePtr
        {
            get
            {
                if (m_renderer != null)
                    return m_renderer.TexturePtr;
                return m_source.destTexturePtr_;
            }
        }

        /// <summary>
        ///     Indicates that the track is configured to decode an incoming video stream.
        /// </summary>
        public bool Decoding => m_renderer != null;

        /// <summary>
        ///     Indicates that the track is configured to encode and send a video stream to a remote peer.
        /// </summary>
        public bool Encoding => m_source != null;

        /// <summary>
        ///     Pointer to the video stream data in the native memory.
        /// </summary>
        public IntPtr DataPtr => m_dataptr;

        /// <summary>
        ///     Event to be fired when the first frame of the video is received.
        /// </summary>
        /// <remarks>
        ///     `OnVideoReceived` event is fired when the first frame of the video is received.
        /// </remarks>
        /// <example>
        ///     <code lang="cs"><![CDATA[
        ///         [SerializeField]
        ///         RawImage receivedImage;
        ///
        ///         videoStreamTrack.OnVideoReceived += (texture) =>
        ///         {
        ///             receivedImage.texture = texture;
        ///         }
        ///     ]]></code>
        /// </example>
        /// <seealso cref="RTCPeerConnection"/>
        public event OnVideoReceived OnVideoReceived;

        internal void UpdateTexture()
        {
            var texture = Texture;
            if (texture == null)
                return;

            m_source?.Update();
            if (m_renderer?.customTextureUpload == false)
                m_renderer?.Update();

            var texturePtr = TexturePtr;
            if (m_data.ptrTexture != texturePtr)
            {
                m_data.ptrTexture = texturePtr;
                m_data.ptrSource = IntPtr.Zero;
                m_data.action = VideoStreamTrackAction.Ignore;
                if (Encoding == true)
                {
                    m_data.ptrSource = (IntPtr)m_source?.self;
                    m_data.action = VideoStreamTrackAction.Encode;
                }
                else if (Decoding == true && m_renderer?.customTextureUpload == true)
                {
                    m_data.ptrSource = (IntPtr)m_renderer?.self;
                    m_data.action = VideoStreamTrackAction.Decode;
                }
                m_data.width = texture.width;
                m_data.height = texture.height;
                m_data.format = texture.graphicsFormat;
                Marshal.StructureToPtr(m_data, m_dataptr, false);
            }
        }

        /// <summary>
        ///     Creates a new VideoStreamTrack object.
        /// </summary>
        /// <remarks>
        ///     `VideoStreamTrack` constructor creates an instance of `VideoStreamTrack` with a `source`.
        /// </remarks>
        /// <param name="texture">
        ///     `Texture` object that provides the input source for the video stream and is used in creating the video track.
        /// </param>
        /// <param name="copyTexture">
        ///     By default, textures are copied vertically flipped, using `CopyTextureHelper.VerticalFlipCopy`,
        ///     use `Graphics.Blit` for copy as is, `CopyTextureHelper` for flip,
        ///     or write your own `CopyTexture` function.
        /// </param>
        /// <example>
        ///     <code lang="cs"><![CDATA[
        ///         VideoStreamTrack videoStreamTrack = new VideoStreamTrack(texture, CopyTextureHelper.VerticalFlipCopy);
        ///     ]]></code>
        /// </example>
        /// <exception cref="InvalidOperationException"></exception>
        public VideoStreamTrack(Texture texture, CopyTexture copyTexture = null)
            : base(CreateVideoTrack(texture, out var source))
        {
            if (!s_tracks.TryAdd(self, new WeakReference<VideoStreamTrack>(this)))
                throw new InvalidOperationException();

            m_dataptr = Marshal.AllocHGlobal(Marshal.SizeOf(typeof(VideoStreamTrackData)));
            Marshal.StructureToPtr(m_data, m_dataptr, false);

            var dest = CreateRenderTexture(texture.width, texture.height);

            m_source = source;
            m_source.copyTexture_ = copyTexture ?? CopyTextureHelper.VerticalFlipCopy;
            m_source.sourceTexture_ = texture;
            m_source.destTexture_ = dest;
            m_source.destTexturePtr_ = dest.GetNativeTexturePtr();
        }

        /// <summary>
        /// Video Receiver
        /// </summary>
        /// <param name="ptr"></param>
        internal VideoStreamTrack(IntPtr ptr)
            : base(CreateVideoTrack(ptr))
        {
            if (!s_tracks.TryAdd(self, new WeakReference<VideoStreamTrack>(this)))
                throw new InvalidOperationException();

            m_dataptr = Marshal.AllocHGlobal(Marshal.SizeOf(typeof(VideoStreamTrackData)));
            Marshal.StructureToPtr(m_data, m_dataptr, false);

            m_renderer = new UnityVideoRenderer(this, NeedReceivedVideoFlipVertically);
        }

        /// <summary>
        ///     Disposes of VideoStremTrack
        /// </summary>
        /// <remarks>
        ///     `Dispose` method disposes of the `VideoStreamTrack` and releases the associated resources.
        /// </remarks>
        /// <example>
        ///     <code lang="cs"><![CDATA[
        ///         videoStreamTrack.Dispose();
        ///     ]]></code>
        /// </example>
        public override void Dispose()
        {
            if (this.disposed)
            {
                return;
            }

            if (self != IntPtr.Zero && !WebRTC.Context.IsNull)
            {
                m_renderer?.Dispose();
                m_source?.Dispose();

                if (m_dataptr != IntPtr.Zero)
                {
                    // This buffer is referred from the rendering thread,
                    // so set the delay 100ms to wait the task of another thread.
                    WebRTC.DelayActionOnMainThread(() =>
                    {
                        Marshal.FreeHGlobal(m_dataptr);
                        m_dataptr = IntPtr.Zero;
                    }, 0.1f);
                }

                s_tracks.TryRemove(self, out var value);
            }
            base.Dispose();
        }

        internal void OnVideoFrameResize(Texture texture)
        {
            OnVideoReceived?.Invoke(texture);
        }

        /// <summary>
        /// On Windows or macOS, VideoStreamTrack doesn't work with OpenGL.
        /// </summary>
        /// <param name="platform"></param>
        /// <param name="graphicsDeviceType"></param>
        /// <returns></returns>
        internal static bool IsSupported(RuntimePlatform platform, UnityEngine.Rendering.GraphicsDeviceType graphicsDeviceType)
        {
            if (platform != RuntimePlatform.WindowsEditor &&
                platform != RuntimePlatform.WindowsPlayer &&
                platform != RuntimePlatform.OSXEditor &&
                platform != RuntimePlatform.OSXPlayer)
                return true;
            if (graphicsDeviceType != UnityEngine.Rendering.GraphicsDeviceType.OpenGLCore &&
                graphicsDeviceType != UnityEngine.Rendering.GraphicsDeviceType.OpenGLES2 &&
                graphicsDeviceType != UnityEngine.Rendering.GraphicsDeviceType.OpenGLES3)
                return true;
            return false;
        }

        /// <summary>
        /// for sender.
        /// </summary>
        /// <param name="texture"></param>
        /// <param name="source"></param>
        /// <returns></returns>
        static IntPtr CreateVideoTrack(Texture texture, out VideoTrackSource source)
        {
            if (!IsSupported(Application.platform, SystemInfo.graphicsDeviceType))
                throw new NotSupportedException($"Not Support OpenGL API on {Application.platform} in Unity WebRTC.");

            WebRTC.ValidateGraphicsFormat(texture.graphicsFormat);

            var error = WebRTC.ValidateTextureSize(texture.width, texture.height, Application.platform);
            if (error.errorType != RTCErrorType.None)
                throw new ArgumentException(error.message);

            var label = Guid.NewGuid().ToString();
            source = new VideoTrackSource();
            return WebRTC.Context.CreateVideoTrack(label, source.GetSelfOrThrow());
        }

        /// <summary>
        /// for receiver.
        /// </summary>
        /// <param name="ptr"></param>
        /// <returns></returns>
        static IntPtr CreateVideoTrack(IntPtr ptr)
        {
            if (!IsSupported(Application.platform, SystemInfo.graphicsDeviceType))
                throw new NotSupportedException($"Not Support OpenGL API on {Application.platform} in Unity WebRTC.");
            return ptr;
        }
    }

    internal class VideoTrackSource : RefCountedObject
    {
        internal Texture sourceTexture_;
        internal RenderTexture destTexture_;
        internal IntPtr destTexturePtr_;
        internal CopyTexture copyTexture_;

        internal bool SyncApplicationFramerate
        {
            get => NativeMethods.VideoSourceGetSyncApplicationFramerate(GetSelfOrThrow());
            set => NativeMethods.VideoSourceSetSyncApplicationFramerate(GetSelfOrThrow(), value);
        }

        public VideoTrackSource()
            : base(WebRTC.Context.CreateVideoTrackSource())
        {
            WebRTC.Table.Add(self, this);
        }

        ~VideoTrackSource()
        {
            this.Dispose();
        }

        public void Update()
        {
            // [Note-kazuki: 2020-03-09] Flip vertically RenderTexture
            // note: streamed video is flipped vertical if no action was taken:
            //  - duplicate RenderTexture from its source texture
            //  - call Graphics.Blit command with flip material every frame
            //  - it might be better to implement this if possible
            copyTexture_(sourceTexture_, destTexture_);
        }

        public override void Dispose()
        {
            if (this.disposed)
            {
                return;
            }

            sourceTexture_ = null;

            // Unity API must be called from main thread.
            // This texture is referred from the rendering thread,
            // so set the delay 100ms to wait the task of another thread.
            WebRTC.DestroyOnMainThread(destTexture_, 0.1f);

            if (self != IntPtr.Zero && !WebRTC.Context.IsNull)
            {
                WebRTC.Table.Remove(self);
            }
            base.Dispose();
        }
    }

    internal class UnityVideoRenderer : IDisposable
    {
        internal IntPtr self;
        private VideoStreamTrack track;

        internal uint id => NativeMethods.GetVideoRendererId(self);
        private bool disposed;

        public Texture Texture { get; private set; }
        public IntPtr TexturePtr { get; private set; }
        public bool customTextureUpload { get; private set; }

        public UnityVideoRenderer(VideoStreamTrack track, bool needFlip)
        {
            self = WebRTC.Context.CreateVideoRenderer(OnVideoFrameResize, needFlip);
            this.track = track;
            NativeMethods.VideoTrackAddOrUpdateSink(track.GetSelfOrThrow(), self);
            WebRTC.Table.Add(self, this);

            // If false, upload textures through built-in Unity plugin interface (CPU buffer upload in render thread)
            customTextureUpload = false;
        }

        public void Update()
        {
            if (Texture == null)
                return;
            WebRTC.Context.UpdateRendererTexture(id, Texture);
        }

        ~UnityVideoRenderer()
        {
            this.Dispose();
        }

        public void Dispose()
        {
            if (this.disposed)
            {
                return;
            }

            if (self != IntPtr.Zero)
            {
                IntPtr trackPtr = track.GetSelfOrThrow();
                if (trackPtr != IntPtr.Zero)
                {
                    NativeMethods.VideoTrackRemoveSink(trackPtr, self);
                }
                WebRTC.DestroyOnMainThread(Texture);
                TexturePtr = IntPtr.Zero;
                WebRTC.Context.DeleteVideoRenderer(self);
                WebRTC.Table.Remove(self);
                self = IntPtr.Zero;
            }

            this.disposed = true;
            GC.SuppressFinalize(this);
        }

        private void OnVideoFrameResizeInternal(int width, int height)
        {
            if (Texture != null &&
                Texture.width == width &&
                Texture.height == height)
            {
                return;
            }

            if (Texture != null)
            {
                WebRTC.DestroyOnMainThread(Texture);
                Texture = null;
                TexturePtr = IntPtr.Zero;
            }

            var format = WebRTC.GetSupportedGraphicsFormat(SystemInfo.graphicsDeviceType);
            Texture = new Texture2D(width, height, format, TextureCreationFlags.None);
            TexturePtr = Texture.GetNativeTexturePtr();
            track.OnVideoFrameResize(Texture);
        }

        [AOT.MonoPInvokeCallback(typeof(DelegateVideoFrameResize))]
        static void OnVideoFrameResize(IntPtr ptrRenderer, int width, int height)
        {
            WebRTC.Sync(ptrRenderer, () =>
            {
                if (WebRTC.Table[ptrRenderer] is UnityVideoRenderer renderer)
                {
                    renderer.OnVideoFrameResizeInternal(width, height);
                }
            });
        }
    }

    public static class CopyTextureHelper
    {
        // Blit parameter to flip vertically
        private static readonly Vector2 s_verticalScale = new Vector2(1f, -1f);
        private static readonly Vector2 s_verticalOffset = new Vector2(0f, 1f);
        // Blit parameter to flip horizontally
        private static readonly Vector2 s_horizontalScale = new Vector2(-1f, 1f);
        private static readonly Vector2 s_horixontalOffset = new Vector2(1f, 0f);
        // Blit parameter to flip diagonally
        private static readonly Vector2 s_diagonalScale = new Vector2(-1f, -1f);
        private static readonly Vector2 s_diagonalOffset = new Vector2(1f, 1f);

        public static void HorizontalFlipCopy(Texture source, RenderTexture dest)
        {
            Graphics.Blit(source, dest, s_horizontalScale, s_horixontalOffset);
        }

        public static void VerticalFlipCopy(Texture source, RenderTexture dest)
        {
            Graphics.Blit(source, dest, s_verticalScale, s_verticalOffset);
        }

        public static void DiagonalFlipCopy(Texture source, RenderTexture dest)
        {
            Graphics.Blit(source, dest, s_diagonalScale, s_diagonalOffset);
        }
    }
}<|MERGE_RESOLUTION|>--- conflicted
+++ resolved
@@ -29,11 +29,7 @@
     public delegate void OnVideoReceived(Texture renderer);
 
     /// <summary>
-<<<<<<< HEAD
     ///     Delegate to be called to copy texture.
-=======
-    ///
->>>>>>> 9140e6de
     /// </summary>
     /// <remarks>
     ///     `CopyTexture` delegate is called to copy texture when the texture is updated.
